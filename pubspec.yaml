--- conflicted
+++ resolved
@@ -12,12 +12,6 @@
   matcher: '^0.12.0+1'
   path: '^1.3.6'
   stack_trace: '^1.3.4'
-<<<<<<< HEAD
   unittest: '^0.11.6+1'
 dev_dependencies:
   test: '^0.12.3+8'
-=======
-  unittest: '^0.12.3'
-dev_dependencies:
-  test: '^0.12.3+7'
->>>>>>> cf97653b
